--- conflicted
+++ resolved
@@ -180,20 +180,7 @@
             return
         }
         
-<<<<<<< HEAD
         if yAxis.isDrawGridLinesEnabled
-=======
-        CGContextSaveGState(context)
-        
-        // pre alloc
-        var position = CGPoint()
-        
-        CGContextSetStrokeColorWithColor(context, _yAxis.gridColor.CGColor)
-        CGContextSetLineWidth(context, _yAxis.gridLineWidth)
-        CGContextSetLineCap(context, _yAxis.gridLineCap)
-        
-        if (_yAxis.gridLineDashLengths != nil)
->>>>>>> 4f21232f
         {
             CGContextSaveGState(context)
             
@@ -202,6 +189,8 @@
             
             CGContextSetStrokeColorWithColor(context, yAxis.gridColor.CGColor)
             CGContextSetLineWidth(context, yAxis.gridLineWidth)
+            CGContextSetLineCap(context, yAxis.gridLineCap)
+
             if (yAxis.gridLineDashLengths != nil)
             {
                 CGContextSetLineDash(context, yAxis.gridLineDashPhase, yAxis.gridLineDashLengths, yAxis.gridLineDashLengths.count)
